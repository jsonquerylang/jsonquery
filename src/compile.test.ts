--- conflicted
+++ resolved
@@ -109,7 +109,6 @@
     ])
   })
 
-<<<<<<< HEAD
   test('should do nothing when sorting objects without a getter', () => {
     const data = [{ a: 1 }, { c: 3 }, { b: 2 }]
     expect(go(data, ['sort'])).toEqual(data)
@@ -118,7 +117,8 @@
   test('should not crash when sorting a list with nested arrays', () => {
     expect(go([[3], [7], [4]], ['sort'])).toEqual([[3], [4], [7]])
     expect(go([[], [], []], ['sort'])).toEqual([[], [], []])
-=======
+  })
+
   test('should throw an error when calculating the sum of an empty array', () => {
     expect(() => go([], ['sum'])).toThrow('Reduce of empty array with no initial value')
   })
@@ -129,7 +129,6 @@
 
   test('should throw an error when calculating the average of an empty array', () => {
     expect(() => go([], ['average'])).toThrow('Reduce of empty array with no initial value')
->>>>>>> 36678da1
   })
 })
 
